# -*- coding: utf-8 -*-

# Copyright 2020 Google LLC
#
# Licensed under the Apache License, Version 2.0 (the "License");
# you may not use this file except in compliance with the License.
# You may obtain a copy of the License at
#
#     http://www.apache.org/licenses/LICENSE-2.0
#
# Unless required by applicable law or agreed to in writing, software
# distributed under the License is distributed on an "AS IS" BASIS,
# WITHOUT WARRANTIES OR CONDITIONS OF ANY KIND, either express or implied.
# See the License for the specific language governing permissions and
# limitations under the License.
#

import proto  # type: ignore


from google.cloud.aiplatform_v1beta1.types import endpoint as gca_endpoint
from google.cloud.aiplatform_v1beta1.types import operation
from google.protobuf import field_mask_pb2 as field_mask  # type: ignore


__protobuf__ = proto.module(
    package="google.cloud.aiplatform.v1beta1",
    manifest={
        "CreateEndpointRequest",
        "CreateEndpointOperationMetadata",
        "GetEndpointRequest",
        "ListEndpointsRequest",
        "ListEndpointsResponse",
        "UpdateEndpointRequest",
        "DeleteEndpointRequest",
        "DeployModelRequest",
        "DeployModelResponse",
        "DeployModelOperationMetadata",
        "UndeployModelRequest",
        "UndeployModelResponse",
        "UndeployModelOperationMetadata",
    },
)


class CreateEndpointRequest(proto.Message):
    r"""Request message for
    ``EndpointService.CreateEndpoint``.

    Attributes:
        parent (str):
            Required. The resource name of the Location to create the
            Endpoint in. Format:
            ``projects/{project}/locations/{location}``
        endpoint (google.cloud.aiplatform_v1beta1.types.Endpoint):
            Required. The Endpoint to create.
    """

    parent = proto.Field(proto.STRING, number=1)

    endpoint = proto.Field(proto.MESSAGE, number=2, message=gca_endpoint.Endpoint,)


class CreateEndpointOperationMetadata(proto.Message):
    r"""Runtime operation information for
    ``EndpointService.CreateEndpoint``.

    Attributes:
        generic_metadata (google.cloud.aiplatform_v1beta1.types.GenericOperationMetadata):
            The operation generic information.
    """

    generic_metadata = proto.Field(
        proto.MESSAGE, number=1, message=operation.GenericOperationMetadata,
    )


class GetEndpointRequest(proto.Message):
    r"""Request message for
    ``EndpointService.GetEndpoint``

    Attributes:
        name (str):
            Required. The name of the Endpoint resource. Format:
            ``projects/{project}/locations/{location}/endpoints/{endpoint}``
    """

    name = proto.Field(proto.STRING, number=1)


class ListEndpointsRequest(proto.Message):
    r"""Request message for
    ``EndpointService.ListEndpoints``.

    Attributes:
        parent (str):
            Required. The resource name of the Location from which to
            list the Endpoints. Format:
            ``projects/{project}/locations/{location}``
        filter (str):
            Optional. An expression for filtering the results of the
            request. For field names both snake_case and camelCase are
            supported.

            -  ``endpoint`` supports = and !=. ``endpoint`` represents
               the Endpoint ID, i.e. the last segment of the Endpoint's
               [resource
               name][google.cloud.aiplatform.v1beta1.Endpoint.name].
            -  ``display_name`` supports = and, !=
            -  ``labels`` supports general map functions that is:

               -  ``labels.key=value`` - key:value equality
               -  \`labels.key:\* or labels:key - key existence
               -  A key including a space must be quoted.
                  ``labels."a key"``.

            Some examples:

            -  ``endpoint=1``
            -  ``displayName="myDisplayName"``
            -  ``labels.myKey="myValue"``
        page_size (int):
            Optional. The standard list page size.
        page_token (str):
            Optional. The standard list page token. Typically obtained
            via
            ``ListEndpointsResponse.next_page_token``
            of the previous
            ``EndpointService.ListEndpoints``
            call.
        read_mask (google.protobuf.field_mask_pb2.FieldMask):
            Optional. Mask specifying which fields to
            read.
    """

    parent = proto.Field(proto.STRING, number=1)

    filter = proto.Field(proto.STRING, number=2)

    page_size = proto.Field(proto.INT32, number=3)

    page_token = proto.Field(proto.STRING, number=4)

    read_mask = proto.Field(proto.MESSAGE, number=5, message=field_mask.FieldMask,)


class ListEndpointsResponse(proto.Message):
    r"""Response message for
    ``EndpointService.ListEndpoints``.

    Attributes:
        endpoints (Sequence[google.cloud.aiplatform_v1beta1.types.Endpoint]):
            List of Endpoints in the requested page.
        next_page_token (str):
            A token to retrieve next page of results. Pass to
            ``ListEndpointsRequest.page_token``
            to obtain that page.
    """

    @property
    def raw_page(self):
        return self

    endpoints = proto.RepeatedField(
        proto.MESSAGE, number=1, message=gca_endpoint.Endpoint,
    )

    next_page_token = proto.Field(proto.STRING, number=2)


class UpdateEndpointRequest(proto.Message):
    r"""Request message for
    ``EndpointService.UpdateEndpoint``.

    Attributes:
        endpoint (google.cloud.aiplatform_v1beta1.types.Endpoint):
            Required. The Endpoint which replaces the
            resource on the server.
        update_mask (google.protobuf.field_mask_pb2.FieldMask):
            Required. The update mask applies to the resource. See
            `FieldMask <https://tinyurl.com/protobufs/google.protobuf#fieldmask>`__.
    """

    endpoint = proto.Field(proto.MESSAGE, number=1, message=gca_endpoint.Endpoint,)

    update_mask = proto.Field(proto.MESSAGE, number=2, message=field_mask.FieldMask,)


class DeleteEndpointRequest(proto.Message):
    r"""Request message for
    ``EndpointService.DeleteEndpoint``.

    Attributes:
        name (str):
            Required. The name of the Endpoint resource to be deleted.
            Format:
            ``projects/{project}/locations/{location}/endpoints/{endpoint}``
    """

    name = proto.Field(proto.STRING, number=1)


class DeployModelRequest(proto.Message):
    r"""Request message for
    ``EndpointService.DeployModel``.

    Attributes:
        endpoint (str):
            Required. The name of the Endpoint resource into which to
            deploy a Model. Format:
            ``projects/{project}/locations/{location}/endpoints/{endpoint}``
        deployed_model (google.cloud.aiplatform_v1beta1.types.DeployedModel):
            Required. The DeployedModel to be created within the
            Endpoint. Note that
            ``Endpoint.traffic_split``
            must be updated for the DeployedModel to start receiving
            traffic, either as part of this call, or via
            ``EndpointService.UpdateEndpoint``.
<<<<<<< HEAD
        traffic_split (Sequence[~.endpoint_service.DeployModelRequest.TrafficSplitEntry]):
=======
        traffic_split (Sequence[google.cloud.aiplatform_v1beta1.types.DeployModelRequest.TrafficSplitEntry]):
>>>>>>> 82193ef4
            A map from a DeployedModel's ID to the percentage of this
            Endpoint's traffic that should be forwarded to that
            DeployedModel.

            If this field is non-empty, then the Endpoint's
            ``traffic_split``
            will be overwritten with it. To refer to the ID of the just
            being deployed Model, a "0" should be used, and the actual
            ID of the new DeployedModel will be filled in its place by
            this method. The traffic percentage values must add up to
            100.

            If this field is empty, then the Endpoint's
            ``traffic_split``
            is not updated.
    """

    endpoint = proto.Field(proto.STRING, number=1)

    deployed_model = proto.Field(
        proto.MESSAGE, number=2, message=gca_endpoint.DeployedModel,
    )

    traffic_split = proto.MapField(proto.STRING, proto.INT32, number=3)


class DeployModelResponse(proto.Message):
    r"""Response message for
    ``EndpointService.DeployModel``.

    Attributes:
        deployed_model (google.cloud.aiplatform_v1beta1.types.DeployedModel):
            The DeployedModel that had been deployed in
            the Endpoint.
    """

    deployed_model = proto.Field(
        proto.MESSAGE, number=1, message=gca_endpoint.DeployedModel,
    )


class DeployModelOperationMetadata(proto.Message):
    r"""Runtime operation information for
    ``EndpointService.DeployModel``.

    Attributes:
        generic_metadata (google.cloud.aiplatform_v1beta1.types.GenericOperationMetadata):
            The operation generic information.
    """

    generic_metadata = proto.Field(
        proto.MESSAGE, number=1, message=operation.GenericOperationMetadata,
    )


class UndeployModelRequest(proto.Message):
    r"""Request message for
    ``EndpointService.UndeployModel``.

    Attributes:
        endpoint (str):
            Required. The name of the Endpoint resource from which to
            undeploy a Model. Format:
            ``projects/{project}/locations/{location}/endpoints/{endpoint}``
        deployed_model_id (str):
            Required. The ID of the DeployedModel to be
            undeployed from the Endpoint.
        traffic_split (Sequence[google.cloud.aiplatform_v1beta1.types.UndeployModelRequest.TrafficSplitEntry]):
            If this field is provided, then the Endpoint's
            ``traffic_split``
            will be overwritten with it. If last DeployedModel is being
            undeployed from the Endpoint, the [Endpoint.traffic_split]
            will always end up empty when this call returns. A
            DeployedModel will be successfully undeployed only if it
            doesn't have any traffic assigned to it when this method
            executes, or if this field unassigns any traffic to it.
    """

    endpoint = proto.Field(proto.STRING, number=1)

    deployed_model_id = proto.Field(proto.STRING, number=2)

    traffic_split = proto.MapField(proto.STRING, proto.INT32, number=3)


class UndeployModelResponse(proto.Message):
    r"""Response message for
    ``EndpointService.UndeployModel``.
    """


class UndeployModelOperationMetadata(proto.Message):
    r"""Runtime operation information for
    ``EndpointService.UndeployModel``.

    Attributes:
        generic_metadata (google.cloud.aiplatform_v1beta1.types.GenericOperationMetadata):
            The operation generic information.
    """

    generic_metadata = proto.Field(
        proto.MESSAGE, number=1, message=operation.GenericOperationMetadata,
    )


__all__ = tuple(sorted(__protobuf__.manifest))<|MERGE_RESOLUTION|>--- conflicted
+++ resolved
@@ -216,11 +216,7 @@
             must be updated for the DeployedModel to start receiving
             traffic, either as part of this call, or via
             ``EndpointService.UpdateEndpoint``.
-<<<<<<< HEAD
-        traffic_split (Sequence[~.endpoint_service.DeployModelRequest.TrafficSplitEntry]):
-=======
         traffic_split (Sequence[google.cloud.aiplatform_v1beta1.types.DeployModelRequest.TrafficSplitEntry]):
->>>>>>> 82193ef4
             A map from a DeployedModel's ID to the percentage of this
             Endpoint's traffic that should be forwarded to that
             DeployedModel.
